require 'helper'

class TestTarget < Test::Unit::TestCase

  require 'fileutils'

  context "Target" do

    setup do
      @h = Helper.new
      @h.setup_tmp_dir

      # and a target
      @h.setup_target
      target_name = @h.create_valid_target
      @target = Biopsy::Target.new
      @target.load_by_name target_name
    end

    teardown do
      @h.cleanup
    end

    should "be able to find an existing definition" do
      filepath = File.join(@h.target_dir, 'fake_thing.yml')
      File.open(filepath, 'w') do |f|
        f.puts "this doesn't matter"
      end

      assert_equal filepath, @target.locate_definition('fake_thing')
    end

    should "fail to find a non-existent definition" do
      assert_raise Biopsy::TargetLoadError do
        @target.locate_definition('not_real')
      end
    end

    should "reject any invalid config" do
      # generate all trivial invalid configs
      @h.target_data.keys.each do |key|
        d = @h.target_data.clone
        d.delete key
        filepath = File.join(@h.target_dir, 'broken_thing.yml')
        File.open(filepath, 'w') do |f|
          f.puts d.to_yaml
        end

        assert_raise Biopsy::TargetLoadError do
          @target.load_by_name 'broken_thing'
        end

        File.delete filepath if File.exists? filepath
      end
    end

    should "be able to store a loaded config file" do
      config = YAML::load_file(@h.target_path).deep_symbolize
      config[:shortname] = 'tt'
      @target.store_config config
      @h.target_data.each_pair do |key, value|
        if key == :parameters
          parsed = {}
          value.each_pair do |param, spec|
            if spec[:min] && spec[:max]
              r = (spec[:min]..spec[:max])
              r = spec[:step] ? r.step(spec[:step]) : r
              parsed[param] = r.to_a
            # elsif spec[:values]
            #   parsed[param] = spec[:values]
            # else
            #   assert false, "parameter #{param} with spec #{spec} has no range or values"
            end
          end
          parsed.each_pair do |param, spec|
            assert_equal spec, @target.parameters[param]
          end
        else
          assert_equal value, @target.instance_variable_get('@' + key.to_s)
        end
      end
    end

    should "recognise a malformed or missing constructor" do
      config = YAML::load_file(@h.target_path).deep_symbolize
      @target.store_config config

      assert_raise Biopsy::TargetLoadError do
        @target.check_constructor('target_missing')
      end

      File.open(@target.constructor_path, 'w') do |f|
        f.puts '[x**2 for x in range(10)]' # python :)
      end
      assert !@target.check_constructor('target_test'), "invalid ruby is invalid"
      File.delete @target.constructor_path
    end

<<<<<<< HEAD
    should "raise an exception if values doesn't provide an array" do
      params = {
        :a => {
          :type => 'integer',
          :opt => true,
          :values => 3
        }
      }
      assert_raise Biopsy::TargetLoadError do
        @target.generate_parameters params
      end
    end

    should "raise an exception for trying to load a string as an integer" do
      params = {
        :a => {
          :type => 'integer',
          :opt => true,
          :values => ["yes","no","maybe"]
        }
      }
      assert_raise Biopsy::TypeLoadError do
        @target.generate_parameters params
      end
    end

    should "raise an exception for trying to load an integer as a string" do
      params = {
        :b => {
          :type => 'string',
          :opt => true,
          :values => [1,2,3]
        }
      }
      assert_raise Biopsy::TypeLoadError do
        @target.generate_parameters params
      end
    end

    should "raise an exception of type TargetLoadError" do
      params = {
        :a => {
          :type => 'integer',
          :opt => true
        }
      }
      assert_raise Biopsy::TargetLoadError do
        @target.generate_parameters params
      end
    end

    should "load array" do
      params = {
        :a => {
          :type => 'string',
          :opt => true,
          :values => ["yes","no","maybe"]
        },
        :b => {
          :type => 'integer',
          :opt => false,
          :values => 0
        }
      }
      @target.generate_parameters params
      assert_equal @target.parameters, {:a => ["yes", "no", "maybe"]}
      assert_equal @target.options, {:b=>{:type=>"integer", :opt=>false, :values=>0}}
    end

=======
    should "pass missing method calls to constructor iff it directly defines them" do
      # this method is defined on the constructor in helper.rb
      assert_send([@target, :fake_method],
                  'valid method not passed to constructor')
      assert_equal @target.fake_method, :fake_method_success
      assert_raise NoMethodError do
        @target.totes_fake_method
      end
    end

>>>>>>> 9e9a76ad
  end # Target context

end # TestTarget context<|MERGE_RESOLUTION|>--- conflicted
+++ resolved
@@ -96,7 +96,6 @@
       File.delete @target.constructor_path
     end
 
-<<<<<<< HEAD
     should "raise an exception if values doesn't provide an array" do
       params = {
         :a => {
@@ -166,8 +165,8 @@
       assert_equal @target.options, {:b=>{:type=>"integer", :opt=>false, :values=>0}}
     end
 
-=======
-    should "pass missing method calls to constructor iff it directly defines them" do
+    should "pass missing method calls to constructor iff \
+            it directly defines them" do
       # this method is defined on the constructor in helper.rb
       assert_send([@target, :fake_method],
                   'valid method not passed to constructor')
@@ -177,7 +176,6 @@
       end
     end
 
->>>>>>> 9e9a76ad
   end # Target context
 
 end # TestTarget context