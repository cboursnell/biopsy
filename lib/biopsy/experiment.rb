# Optimisation Framework: Experiment
#
# == Description
#
# The Experiment object encapsulates the data and methods that represent
# the optimisation experiment being carried out.
#
# The metadata necessary to conduct the experiment, as well as the
# settings for the experiment, are stored here.
#
# It is also the main process controller for the entire optimisation
# cycle. It takes user input, runs the target program, the objective function(s)
# and the optimisation algorithm, looping through the optimisation cycle until
# completion and then returning the output.
require 'logger'

module Biopsy

  class Experiment

    attr_reader :inputs, :outputs, :retain_intermediates
    attr_reader :target, :start, :algorithm

    # Returns a new Experiment
    def initialize(target, options:{}, threads:4, start:nil, algorithm:nil, verbosity: :quiet)
      @threads = threads
      @start = start
      @algorithm = algorithm
      @verbosity = verbosity
      if target.is_a? Target
        @target = target
      else
        self.load_target target
      end
      @options = options
      @objective = ObjectiveHandler.new @target
      self.select_algorithm
      self.select_starting_point
      @scores = {}
      @iteration_count = 0
    end

    # return the set of parameters to evaluate first
    def select_starting_point
      return if !@start.nil?
      if @algorithm && @algorithm.knows_starting_point?
        @start = @algorithm.select_starting_point
      else
        @start = self.random_start_point
      end
    end

    # Return a random set of parameters from the parameter space.
    def random_start_point
      Hash[@target.parameters.map { |p, r| [p, r.sample] }]
    end

    # select the optimisation algorithm to use
    def select_algorithm
      return unless algorithm
      max = Settings.instance.sweep_cutoff
      n = @target.count_parameter_permutations
      if n < max
        @algorithm = ParameterSweeper.new(@target.parameters)
      else
        @algorithm = TabuSearch.new(@target.parameters)
      end
    end

    # load the target named +:target_name+
    def load_target(target_name)
      @target = Target.new
      @target.load_by_name target_name
    end

    # Runs the experiment until the completion criteria
    # are met. On completion, returns the best parameter
    # set.
    def run
      in_progress = true
      @algorithm.setup @start
      @current_params = @start
      while in_progress
        run_iteration
        # update the best result
        best = @best
        @best = @algorithm.best
        ptext = @best[:parameters].each_pair.map{ |k, v| "#{k}:#{v}" }.join(", ")
<<<<<<< HEAD
        if @best &&
           @best.key?(:score) &&
           best &&
           best.key?(:score) &&
           @best[:score] > best[:score]
          puts "found a new best score: #{@best[:score]} "\
               "for parameters #{ptext}"
=======
        if (@best && @best.has_key?(:score) && best && best.has_key?(:score) && @best[:score] > best[:score])
          puts "found a new best score: #{@best[:score]} for parameters #{ptext}" unless @verbosity == :silent
>>>>>>> 9e9a76ad
        end
        # have we finished?
        in_progress = !@algorithm.finished?
      end
      @algorithm.write_data if @algorithm.respond_to? :write_data
<<<<<<< HEAD
      puts "found optimum score: #{@best[:score]} for parameters " \
           "#{@best[:parameters]} in #{@iteration_count} iterations."
      @best
=======
      unless @verbosity == :silent
        puts "found optimum score: #{@best[:score]} for parameters #{@best[:parameters]} in #{@iteration_count} iterations."
      end
      return @best
>>>>>>> 9e9a76ad
    end

    # Runs a single iteration of the optimisation,
    # encompassing the program, objective(s) and optimiser.
    # Returns the output of the optimiser.
    def run_iteration
      # create temp dir
      Dir.chdir(self.create_tempdir) do
        # run the target
        raw_output = @target.run @current_params.merge(@options)
        # evaluate with objectives
        param_key = @current_params.to_s
        result = nil
        if @scores.key? param_key
          result = @scores[param_key]
        else
          result = @objective.run_for_output(raw_output, @threads, nil)
          @iteration_count += 1
          self.print_progress(@iteration_count, @current_params, result, @best)
        end
        @scores[@current_params.to_s] = result
        # get next steps from optimiser
        @current_params = @algorithm.run_one_iteration(@current_params, result)
      end
      self.cleanup
    end

    def print_progress(iteration, params, score, best)
<<<<<<< HEAD
      ptext = params.each_pair.map{ |k, v| "#{k}:#{v}" }.join(", ")
      msg = "run #{iteration}. parameters: #{ptext} | score: #{score}"
      msg += " | best #{best[:score]}" if (best && best.key?(:score))
      puts msg
=======
      unless [:silent, :quiet].include? @verbosity
        ptext = params.each_pair.map{ |k, v| "#{k}:#{v}" }.join(", ")
        msg = "run #{iteration}. parameters: #{ptext} | score: #{score}"
        msg += " | best #{best[:score]}" if (best && best.has_key?(:score))
        puts msg
      end
>>>>>>> 9e9a76ad
    end
    
    def cleanup
      # TODO: make this work
      # remove all but essential files
      essential_files = ""
      if Settings.instance.keep_intermediates
        # @objectives isn't mentioned anywhere in the rest of this file
        @objectives.values.each do |objective|
          essential_files += objective.essential_files
        end
      end
      Dir["*"].each do |file|
        next
        # TODO: implement this
        # next if File.directory? file
        # if essential_files && essential_files.include?(file)
        #   `gzip #{file}` if Settings.instance.gzip_intermediates
        #   FileUtils.mv("#{file}.gz", '../output')
        # end
      end
      FileUtils.rm_rf @last_tempdir
    end

    # create a guaranteed random temporary directory for storing outputs
    # return the dirname
    def create_tempdir
      token = loop do
        # generate random dirnames until we find one that
        # doesn't exist
        test_token = SecureRandom.hex
        break test_token unless File.exist? test_token
      end
      Dir.mkdir(token)
      @last_tempdir = token
      token
    end

  end # end of class RunHandler

end # end of module Biopsy<|MERGE_RESOLUTION|>--- conflicted
+++ resolved
@@ -22,7 +22,8 @@
     attr_reader :target, :start, :algorithm
 
     # Returns a new Experiment
-    def initialize(target, options:{}, threads:4, start:nil, algorithm:nil, verbosity: :quiet)
+    def initialize(target, options:{}, threads:4, start:nil, algorithm:nil,
+                   verbosity: :quiet)
       @threads = threads
       @start = start
       @algorithm = algorithm
@@ -86,33 +87,23 @@
         best = @best
         @best = @algorithm.best
         ptext = @best[:parameters].each_pair.map{ |k, v| "#{k}:#{v}" }.join(", ")
-<<<<<<< HEAD
         if @best &&
            @best.key?(:score) &&
            best &&
            best.key?(:score) &&
            @best[:score] > best[:score]
-          puts "found a new best score: #{@best[:score]} "\
-               "for parameters #{ptext}"
-=======
-        if (@best && @best.has_key?(:score) && best && best.has_key?(:score) && @best[:score] > best[:score])
-          puts "found a new best score: #{@best[:score]} for parameters #{ptext}" unless @verbosity == :silent
->>>>>>> 9e9a76ad
+           puts "found a new best score: #{@best[:score]} \
+                 for parameters #{ptext}"
         end
         # have we finished?
         in_progress = !@algorithm.finished?
       end
       @algorithm.write_data if @algorithm.respond_to? :write_data
-<<<<<<< HEAD
-      puts "found optimum score: #{@best[:score]} for parameters " \
-           "#{@best[:parameters]} in #{@iteration_count} iterations."
-      @best
-=======
       unless @verbosity == :silent
-        puts "found optimum score: #{@best[:score]} for parameters #{@best[:parameters]} in #{@iteration_count} iterations."
+        puts "found optimum score: #{@best[:score]} for parameters \
+              #{@best[:parameters]} in #{@iteration_count} iterations."
       end
       return @best
->>>>>>> 9e9a76ad
     end
 
     # Runs a single iteration of the optimisation,
@@ -141,19 +132,12 @@
     end
 
     def print_progress(iteration, params, score, best)
-<<<<<<< HEAD
-      ptext = params.each_pair.map{ |k, v| "#{k}:#{v}" }.join(", ")
-      msg = "run #{iteration}. parameters: #{ptext} | score: #{score}"
-      msg += " | best #{best[:score]}" if (best && best.key?(:score))
-      puts msg
-=======
       unless [:silent, :quiet].include? @verbosity
         ptext = params.each_pair.map{ |k, v| "#{k}:#{v}" }.join(", ")
         msg = "run #{iteration}. parameters: #{ptext} | score: #{score}"
         msg += " | best #{best[:score]}" if (best && best.has_key?(:score))
         puts msg
       end
->>>>>>> 9e9a76ad
     end
     
     def cleanup
